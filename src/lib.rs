--- conflicted
+++ resolved
@@ -536,12 +536,7 @@
 
 impl<T: Eq + Clone> RleVec<T> {
     /// Return the value at index, along with the run index.
-<<<<<<< HEAD
-    pub fn get_ext(&self, index: u32) -> (&T, usize) {
-        let run_index = self.run_index(index);
-        (&self.runs[run_index].value, run_index)
-=======
-    pub fn get_hint(&self, index: usize, run_index_hint: usize) -> (&T, usize) {
+    pub fn get_hint(&self, index: u32, run_index_hint: usize) -> (&T, usize) {
         let hinted_run = &self.runs[run_index_hint];
         let hinted_start = if run_index_hint > 0 { self.runs[run_index_hint - 1].end + 1 } else { 0 };
         debug_assert!(hinted_start <= hinted_run.end);
@@ -551,7 +546,6 @@
             let run_index = self.run_index(index);
             (&self.runs[run_index].value, run_index)
         }
->>>>>>> 4b00c032
     }
 
     /// Modify the value at given index.
