#![doc(html_root_url = "https://docs.rs/rle_vec/0.4.1")]

//! This crate provides `RleVec`, a vector like structure that stores runs of identical values coded
//! by the value and the number of repeats.
//!
//! If your data consists of long stretches of identical values is can be beneficial to only store
//! the number of times each value occurs. This can result in significant space savings, but there
//! is a cost. Accessing an arbitrary index requires a binary search over the stored runs resulting
//! in a O(log n) complexity versus O(1) for a normal vector. Other complexities are in the table
//! where n is equal to the number of runs, not the length of a comparable Vec.
//!
//! |        |push|index   |set with breaking a run|set without breaking a run|insert with breaking a run|insert without breaking a run|
//! |--------|----|--------|-----------------------|--------------------------|--------------------------|-----------------------------|
//! |`RleVec`|O(1)|O(log&nbsp;n)|O((log&nbsp;n)&nbsp;+&nbsp;2n)|O(log&nbsp;n)|O((log&nbsp;n)&nbsp;+&nbsp;2n)|O((log&nbsp;n)&nbsp;+&nbsp;n)|
//! |`Vec`|O(1)|O(1)|O(1)*| |O(n)| |
//!
extern crate gapbuf;
#[cfg(feature = "serde")]
extern crate serde;

use std::cmp;
use std::convert::{TryFrom, TryInto};
use std::io;
use std::iter::{once, repeat};
use std::iter::FromIterator;
use std::marker::PhantomData;
use std::ops::Index;
use gapbuf::GapBuffer;

/// The `RleVec` struct handles like a normal vector and supports a subset from the `Vec` methods.
///
/// Not all methods implemented on `Vec` are implemented for `RleVec`. All methods returning a slice
/// cannot work for `RleVec`.
///
/// # Examples:
/// ```
/// # use rle_vec::RleVec;
/// let mut rle = RleVec::new();
///
/// rle.push(10);
/// rle.push(10);
/// rle.push(11);
///
/// assert_eq!(rle[1], 10);
/// assert_eq!(rle[2], 11);
///
/// rle.insert(1, 10);
/// assert_eq!(rle.runs_len(), 2);
///
/// rle.set(0, 1);
/// assert_eq!(rle.runs_len(), 3);
/// ```
///
/// `RleVec` can be constructed from `Iterators` and be iterated over just like a `Vec`.
///
/// ```
/// # use rle_vec::RleVec;
/// let v = vec![0,0,0,1,1,1,1,2,2,3,4,5,4,4,4];
///
/// let mut rle: RleVec<_> = v.into_iter().collect();
///
/// assert_eq!(rle.len(), 15);
/// assert_eq!(rle.runs_len(), 7);
///
/// assert_eq!(rle.iter().nth(10), Some(&4));
/// ```
///
/// An `RleVec` can be indexed like a regular vector, but not mutated. Use `RleVec::set` to change the
/// value at an index.
///
/// ```
/// # use rle_vec::RleVec;
/// let v = vec![0,0,0,1,1,1,1,2,2,3];
/// let mut rle: RleVec<_> = v.into_iter().collect();
///
/// rle.set(1,2);
/// rle.insert(4,4);
///
/// assert_eq!(rle.iter().cloned().collect::<Vec<_>>(), vec![0,2,0,1,4,1,1,1,2,2,3]);
///
/// ```
/// `RleVec::set` and `RleVec::insert` require `T: Clone`.
///
/// # Indexing
///
/// The `RleVec` type allows to access values by index, because it implements the
/// `Index` trait. An example will be more explicit:
///
/// ```
/// # use rle_vec::RleVec;
/// let v = vec![0, 2, 4, 6];
/// let rle: RleVec<_> = v.into_iter().collect();
///
/// println!("{}", rle[1]); // it will display '2'
/// ```
///
/// However be careful: if you try to access an index which isn't in the `RleVec`,
/// your software will panic! You cannot do this:
///
/// ```ignore
/// # use rle_vec::RleVec;
/// let v = vec![0, 2, 4, 6];
/// let rle: RleVec<_> = v.into_iter().collect();
///
/// println!("{}", v[6]); // it will panic!
/// ```
///
/// In conclusion: always check if the index you want to get really exists
/// before doing it.
///
/// # Capacity and reallocation
///
/// The capacity of an `RleVec` is the amount of space allocated for any future runs that will be
/// required for the `RleVec`. This is not to be confused with the *length*, which specifies the
/// number of actual elements that can be indexed from the `RleVec`.  If a a run needs to be
/// added to the `RleVec` and the number of runs exceeds its capacity, its capacity will
/// automatically be increased, but its runs will have to be reallocated.
///
/// For example, an `RleVec` with capacity 10 and length 0 would be an empty vector with space
/// for 10 more runs. Pushing 10 or fewer consecutively different elements onto the vector will
/// not change its capacity or cause reallocation to occur. However, if the `RleVec`'s length is
/// increased to 11, it will have to reallocate, which can be slow. For this reason, if you can
/// predict the number of runs required in your `RleVec`, it is recommended to use
/// `RleVec::with_capacity` whenever possible to specify how many runs the `RleVec` is expected
/// to store.
#[cfg_attr(feature = "serde", derive(serde::Serialize, serde::Deserialize))]
#[derive(Debug, Clone, Eq, PartialEq, Ord, PartialOrd, Hash)]
pub struct RleVec<T> {
    #[cfg_attr(feature = "serde", serde(serialize_with="serialize_gapbuf", deserialize_with="deserialize_gapbuf"))]
    #[cfg_attr(feature = "serde", serde(bound(serialize = "T: serde::Serialize")))]
    #[cfg_attr(feature = "serde", serde(bound(deserialize = "T: serde::Deserialize<'de>")))]
    runs: GapBuffer<InternalRun<T>>,
}

/// Represent a run inside the `RleVec`, can be obtained from the [`runs`](struct.RleVec.html#method.runs). A run is a serie of the same value.
///
/// # Example
///
/// ```
/// # use rle_vec::{RleVec, Run};
/// let rle = RleVec::from(&[1, 1, 1, 1, 2, 2, 3][..]);
///
/// let mut iterator = rle.runs();
/// assert_eq!(iterator.next(), Some(Run{ start: 0, len: 4, value: &1 }));
/// assert_eq!(iterator.next(), Some(Run{ start: 4, len: 2, value: &2 }));
/// assert_eq!(iterator.next(), Some(Run{ start: 6, len: 1, value: &3 }));
/// ```
#[derive(Debug, Clone, Eq, PartialEq, Ord, PartialOrd, Hash)]
pub struct Run<T> {
    /// The index of the first value in this run. 
    pub start: usize,
    /// The length of this run.
    pub len: u32,
    /// The value of this run.
    pub value: T,
}

#[cfg_attr(feature = "serde", derive(serde::Serialize, serde::Deserialize))]
#[derive(Debug, Clone, Eq, PartialEq, Ord, PartialOrd, Hash)]
struct InternalRun<T> {
    end: u32,
    value: T,
}

impl<T> RleVec<T> {
    /// Constructs a new empty `RleVec<T>`.
    ///
    /// The rle_vector will not allocate until elements are pushed onto it.
    ///
    /// # Examples
    ///
    /// ```
    /// # use rle_vec::RleVec;
    /// let rle = RleVec::<i32>::new();
    /// ```
    pub fn new() -> RleVec<T> {
        RleVec { runs: GapBuffer::new() }
    }

    /// Constructs a new empty `RleVec<T>` with capacity for the number of runs.
    ///
    /// Choosing this value requires knowledge about the composition of the data that is going to be inserted.
    ///
    /// # Example
    /// ```
    /// # use rle_vec::RleVec;
    /// let mut rle = RleVec::with_capacity(10);
    ///
    /// // The rle_vector contains no items, even though it has capacity for more
    /// assert_eq!(rle.len(), 0);
    ///
    /// // These are all done without reallocating...
    /// for i in 0..10 {
    ///    rle.push(i);
    /// }
    ///
    /// // The rle_vector contains 10 runs and 10 elements too...
    /// assert_eq!(rle.len(), 10);
    /// assert_eq!(rle.runs_len(), 10);
    ///
    /// // this definitely won't reallocate the runs
    /// rle.push(10);
    /// // while this may make the rle_vector reallocate
    /// rle.push(11);
    /// ```
    pub fn with_capacity(capacity: usize) -> RleVec<T> {
        RleVec { runs: GapBuffer::with_capacity(capacity) }
    }

    /// Returns the number of elements in the rle_vector.
    ///
    /// # Example
    /// ```
    /// # use rle_vec::RleVec;
    /// let mut rle = RleVec::new();
    /// rle.push(1);
    /// rle.push(1);
    /// rle.push(2);
    ///
    /// assert_eq!(rle.len(), 3);
    /// ```
    pub fn len(&self) -> usize {
        match self.runs_last() {
            Some(run) => usize::try_from(run.end).unwrap() + 1,
            None => 0,
        }
    }

    /// Returns `true` if the rle_vector contains no elements.
    ///
    /// # Example
    /// ```
    /// # use rle_vec::RleVec;
    /// let mut rle = RleVec::new();
    /// assert!(rle.is_empty());
    ///
    /// rle.push(1);
    /// assert!(!rle.is_empty());
    /// ```
    pub fn is_empty(&self) -> bool {
        self.runs.is_empty()
    }

    /// Clears the vector, removing all values.
    ///
    /// Note that this method has no effect on the allocated capacity of the vector.
    ///
    /// # Examples
    /// ```
    /// # use rle_vec::RleVec;
    /// let mut rle = RleVec::from(&[1, 1, 1, 1, 2, 2, 3][..]);
    ///
    /// rle.clear();
    /// assert!(rle.is_empty());
    /// ```
    pub fn clear(&mut self) {
        self.runs.clear()
    }

    /// Returns the last value, or None if it is empty.
    ///
    /// # Example
    /// ```
    /// # use rle_vec::RleVec;
    /// let rle = RleVec::from(&[10, 10, 40, 40, 30][..]);
    /// assert_eq!(rle.last(), Some(&30));
    ///
    /// let rle = RleVec::<i32>::new();
    /// assert_eq!(rle.last(), None);
    /// ```
    pub fn last(&self) -> Option<&T> {
        match self.runs_last() {
            Some(last) => Some(&last.value),
            None => None,
        }
    }

    /// Returns the last run, or None if it is empty.
    ///
    /// # Example
    /// ```
    /// # use rle_vec::{RleVec, Run};
    /// let mut rle = RleVec::new();
    ///
    /// assert_eq!(rle.last_run(), None);
    ///
    /// rle.push(1);
    /// rle.push(1);
    /// rle.push(1);
    /// rle.push(1);
    ///
    /// assert_eq!(rle.last_run(), Some(Run{ start: 0, len: 4, value: &1 }));
    ///
    /// rle.push(2);
    /// rle.push(2);
    /// rle.push(3);
    ///
    /// assert_eq!(rle.last_run(), Some(Run{ start: 6, len: 1, value: &3 }));
    /// ```
    pub fn last_run(&self) -> Option<Run<&T>> {
        let start = if self.runs.len() >= 2 {
            self.runs[self.runs.len() - 2].end + 1
        } else { 0 };

        match self.runs_last() {
            Some(last) => Some(Run {
                start,
                len: last.end + 1 - start,
                value: &last.value
            }),
            None => None,
        }
    }

    /// Returns the number of runs
    ///
    /// # Example
    /// ```
    /// # use rle_vec::RleVec;
    /// let mut rle = RleVec::new();
    /// assert_eq!(rle.runs_len(), 0);
    ///
    /// rle.push(1);
    /// rle.push(1);
    /// assert_eq!(rle.runs_len(), 1);
    ///
    /// rle.push(2);
    /// rle.push(3);
    /// assert_eq!(rle.runs_len(), 3);
    /// ```
    pub fn runs_len(&self) -> usize {
        self.runs.len()
    }

    /// Returns the 0-based start coordinates of the runs
    ///
    /// # Example
    /// ```
    /// # use rle_vec::RleVec;
    /// let mut rle = RleVec::new();
    /// rle.push(1);
    /// rle.push(1);
    /// rle.push(2);
    /// rle.push(2);
    /// rle.push(3);
    ///
    /// let starts = rle.starts();
    /// assert_eq!(starts, vec![0, 2, 4]);
    /// ```
    pub fn starts(&self) -> Vec<u32> {
        if self.is_empty() { return Vec::new() }
        once(0).chain(self.runs.iter().take(self.runs_len() - 1).map(|r| r.end + 1)).collect()
    }

    /// Returns the 0-based end coordinates of the runs
    pub fn ends(&self) -> Vec<u32> {
        self.runs.iter().map(|r| r.end).collect()
    }

    /// Returns an iterator over values. Comparable to a `Vec` iterator.
    ///
    /// # Example
    /// ```
    /// # use rle_vec::RleVec;
    /// let mut rle = RleVec::new();
    /// rle.push(1);
    /// rle.push(1);
    /// rle.push(2);
    /// rle.push(3);
    ///
    /// let mut iterator = rle.iter();
    ///
    /// assert_eq!(iterator.next(), Some(&1));
    /// assert_eq!(iterator.next(), Some(&1));
    /// assert_eq!(iterator.next(), Some(&2));
    /// assert_eq!(iterator.next(), Some(&3));
    /// assert_eq!(iterator.next(), None);
    /// ```
    pub fn iter(&self) -> Iter<T> {
        Iter {
            rle: self,
            run_index: 0,
            index: 0,
            run_index_back: self.runs.len().saturating_sub(1).try_into().unwrap(),
            index_back: self.len().try_into().unwrap(), // starts out of range
        }
    }

    /// Returns an iterator that can be used to iterate over the runs.
    ///
    /// # Example
    /// ```
    /// # use rle_vec::{RleVec, Run};
    /// let mut rle = RleVec::new();
    /// rle.push(1);
    /// rle.push(1);
    /// rle.push(2);
    /// rle.push(3);
    ///
    /// let mut iterator = rle.runs();
    ///
    /// assert_eq!(iterator.next(), Some(Run{ start: 0, len: 2, value: &1 }));
    /// assert_eq!(iterator.next(), Some(Run{ start: 2, len: 1, value: &2 }));
    /// assert_eq!(iterator.next(), Some(Run{ start: 3, len: 1, value: &3 }));
    /// assert_eq!(iterator.next(), None);
    /// ```
    pub fn runs(&self) -> Runs<T> {
        Runs { rle: self, run_index: 0, last_end: 0 }
    }

    pub fn shrink_to_fit(&mut self) {
        self.runs.shrink_to_fit();
    }

    fn run_index(&self, index: u32) -> usize {
        let (lesser_slice, greater_slice) = self.runs.as_slices();

        let target_slice ;
        let slice_offset;
        if let Some(last_lesser_run) = lesser_slice.last() {
            if index <= last_lesser_run.end {
                target_slice = lesser_slice;
                slice_offset = 0;
            } else {
                target_slice = greater_slice;
                slice_offset = lesser_slice.len();
            }
        } else {
            target_slice = greater_slice;
            slice_offset = 0;
        }

        let within_slice_result = match target_slice.binary_search_by(|run| run.end.cmp(&index)) {
            Ok(i) => i,
            Err(i) if i < target_slice.len() => i,
            _ => panic!("index out of bounds: the len is {} but the index is {}", self.len(), index)
        };
        within_slice_result + slice_offset
    }

    fn index_info(&self, index: u32) -> (usize, u32, u32) {
        match self.run_index(index) {
            0 => (0, 0, self.runs[0].end.try_into().unwrap()),
            index => {
                (index, self.runs[index - 1].end + 1, self.runs[index].end)
            },
        }
    }

    fn runs_last(&self) -> Option<&InternalRun<T>> {
        let runs_length = self.runs.len();
        if runs_length == 0 {
            return None;
        }
        self.runs.get(runs_length - 1)
    }

    fn runs_last_mut(&mut self) -> Option<&mut InternalRun<T>> {
        let runs_length = self.runs.len();
        if runs_length == 0 {
            return None;
        }
        self.runs.get_mut(runs_length - 1)
    }

}

impl<T: Eq> RleVec<T> {
    /// Appends an element to the back of this rle_vector.
    ///
    /// # Panics
    /// Panics if the number of elements in the vector overflows a usize.
    ///
    /// # Example
    /// ```
    /// # use rle_vec::RleVec;
    /// let mut rle = RleVec::new();
    /// rle.push(1);
    /// assert_eq!(rle[0], 1);
    /// ```
    #[inline]
    pub fn push(&mut self, value: T) {
        self.push_n(1, value);
    }

    /// Appends the same element n times to the back of this rle_vec.
    ///
    /// # Panics
    /// Panics if the number of elements in the vector overflows a usize.
    ///
    /// # Example
    /// ```
    /// # use rle_vec::RleVec;
    /// let mut rle = RleVec::new();
    ///
    /// // Push 10 times a 2
    /// rle.push_n(10, 2);
    /// assert_eq!(rle[9], 2);
    /// ```
    pub fn push_n(&mut self, n: u32, value: T) {
        if n == 0 { return; }

        let end = match self.runs_last_mut() {
            Some(ref mut last) if last.value == value => return last.end += n,
            Some(last) => last.end + n,
            None => n - 1,
        };

        self.runs.push_back(InternalRun { value, end });
    }
}

impl<T: Clone> RleVec<T> {
    /// Construct a `Vec<T>` from this `RleVec`.
    ///
    /// The values of the `RleVec` are cloned to produce the final `Vec`.
    /// This can be usefull for debugging.
    ///
    /// # Example
    /// ```
    /// # use rle_vec::RleVec;
    /// let slice = &[0, 0, 0, 1, 1, 99, 9];
    /// let rle = RleVec::from(&slice[..]);
    /// let vec = rle.to_vec();
    ///
    /// assert_eq!(vec.as_slice(), slice);
    /// ```
    pub fn to_vec(&self) -> Vec<T> {
        let mut res = Vec::with_capacity(self.len());
        let mut p = 0;
        for r in &self.runs {
            let n = r.end - p + 1;
            res.extend(repeat(r.value.clone()).take(n.try_into().unwrap()));
            p += n;
        }
        res
    }
}

impl<T: Eq + Clone> RleVec<T> {
    /// Return the value at index, along with the run index.
    pub fn get_hint(&self, index: u32, run_index_hint: usize) -> (&T, usize) {
        let hinted_run = &self.runs[run_index_hint];
        let hinted_start = if run_index_hint > 0 { self.runs[run_index_hint - 1].end + 1 } else { 0 };
        debug_assert!(hinted_start <= hinted_run.end);
        if hinted_start <= index && hinted_run.end >= index {
            (&hinted_run.value, run_index_hint)
        } else {
            let run_index = self.run_index(index);
            (&self.runs[run_index].value, run_index)
        }
    }

    /// Modify the value at given index.
    ///
    /// This can result in the breaking of a run and therefore be an expensive operation.
    /// If the value is equal to the value currently present the complexity is
    /// **O(log n)**. But if the run needs to be broken the complexity increases to a worst case of
    /// **O((log n) + n)**.
    ///
    /// # Example
    /// ```
    /// # use rle_vec::RleVec;
    /// let mut rle = RleVec::from(&[1, 1, 1, 1, 2, 2, 3][..]);
    ///
    /// assert_eq!(rle[2], 1);
    /// assert_eq!(rle.len(), 7);
    /// assert_eq!(rle.runs_len(), 3);
    ///
    /// rle.set(2, 3);
    /// assert_eq!(rle[2], 3);
    /// assert_eq!(rle.len(), 7);
    /// assert_eq!(rle.runs_len(), 5);
    /// ```
    pub fn set(&mut self, index: usize, value: T) {
        let index = u32::try_from(index).unwrap();
        let (p, start, end) = self.index_info(index);
        self.set_internal(index, value, p, start, end);
    }

    pub fn set_hint(&mut self, index: usize, value: T, run_index_hint: usize) -> usize {
        let index = u32::try_from(index).unwrap();

        if let Some(hinted_run) = self.runs.get(run_index_hint) {
            let hinted_start = if run_index_hint > 0 { self.runs[run_index_hint - 1].end + 1 } else { 0 };
            debug_assert!(hinted_start <= hinted_run.end);
            if hinted_start <= index && hinted_run.end >= index {
                self.set_internal(index, value, run_index_hint, hinted_start, hinted_run.end);
                return run_index_hint;
            }
        }

        // Fall back to a normal set if the hinted run index is wrong.
        let (p, start, end) = self.index_info(index);
        self.set_internal(index, value, p, start, end);
        p
    }

    fn set_internal(&mut self, index: u32, value: T, mut p: usize, start: u32, end: u32) {
        if self.runs[p].value == value { return }

        // a size 1 run is replaced with the new value or joined with next or previous
        if end - start == 0 {
            // can we join the previous run?
            if p > 0 && self.runs[p - 1].value == value {
                self.runs.remove(p);
                self.runs[p - 1].end += 1;
                p -= 1;
            }
            // can we join the next run?
            if p < self.runs.len() - 1 && self.runs[p + 1].value == value {
                self.runs.remove(p);
                return;
            }
            // only one size-1 run in Rle replace its value
            self.runs[p].value = value;
            return;
        }

        // run size > 1, new value can split current run or maybe merge with previous or next
        if index == start {
            // compare to previous run
            if p > 0 {
                if self.runs[p - 1].value == value {
                    self.runs[p - 1].end += 1;
                } else {
                    self.runs.insert(p, InternalRun { value, end: start });
                }
            } else {
                self.runs.insert(0, InternalRun { value, end: 0 });
            }
        } else if index == end {
            // decrease current run length
            self.runs[p].end -= 1;

            // compare to next run
            if p < self.runs.len() - 1 && self.runs[p + 1].value == value {
            } else {
                self.runs.insert(p + 1, InternalRun { value, end });
            }
        } else {
            // split current run
            self.runs[p].end = index - 1;
            let v = self.runs[p].value.clone();
            // this might be more efficient using split_off, push and extend?
            // this implementation has complexity O((log n) + 2n)
            self.runs.insert(p + 1, InternalRun { value, end: index });
            self.runs.insert(p + 2, InternalRun { value: v, end });
        }
    }

    pub fn set_range(&mut self, mut start: u32, len: u32, value: T) {
        if len == 0 { return; }
        if len == 1 { return self.set(usize::try_from(start).unwrap(), value); }

        let mut end = start + len - 1;  // end is inclusive

        // Adjust `start` for merges with the previous run if values match.
        let (left_run_idx, left_run_start, left_run_end) = self.index_info(start);
        let mut start_run_idx = left_run_idx;
        let mut end_run_idx = left_run_idx;
        if start == left_run_start && left_run_idx > 0 && self.runs[left_run_idx - 1].value == value {
            if left_run_idx == 1 {
                start_run_idx = 0;
                start = 0;
            } else {
                start_run_idx = left_run_idx - 1;
                start = self.runs[left_run_idx - 2].end + 1;
            }
        }

        // Adjust `end` for merges with the next run if values match.
        // TODO: These two branches share a lot of code. Consolidate.
        if end <= left_run_end {
            if left_run_end == end && left_run_idx + 1 < self.runs.len() && self.runs[left_run_idx + 1].value == value {
                end_run_idx += 1;
                end = self.runs[end_run_idx].end;
            }
        } else {
            let (right_run_idx, _, right_run_end) = self.index_info(end);
            end_run_idx = right_run_idx;
            if right_run_end == end && right_run_idx + 1 < self.runs.len() && self.runs[right_run_idx + 1].value == value {
                end_run_idx += 1;
                end = self.runs[end_run_idx].end;
            }
        }

        self.set_range_internal(start, start_run_idx, end, end_run_idx, value)
    }

    /// Sets the value of the range `start..=end` to the given value.
    /// 
    /// Assumes that there are no ranges-to-merge before or after the given range.
    fn set_range_internal(&mut self, start: u32, start_run_idx: usize, end: u32, end_run_idx: usize, value: T) {
        debug_assert!(end >= start);
        debug_assert!(end_run_idx >= start_run_idx);

        let flush_left = if start_run_idx == 0 {
            start == 0
        } else {
            start == self.runs[start_run_idx - 1].end + 1
        };
        let flush_right = end == self.runs[end_run_idx].end;

        if start_run_idx == end_run_idx {
            match (flush_left, flush_right) {
                (true, true) => {
                    self.runs[start_run_idx].value = value;
                },
                (true, false) => {
                    debug_assert!(end < self.runs[start_run_idx].end);
                    self.runs.insert(start_run_idx, InternalRun { end, value });
                },
                (false, true) => {
                    self.runs[start_run_idx].end = start - 1;
                    self.runs.insert(start_run_idx + 1, InternalRun { end, value });
                },
                (false, false) => {
                    let existing = self.runs[start_run_idx].clone();
                    debug_assert!(existing.end > end);
                    self.runs[start_run_idx].end = start - 1;
                    self.runs.splice((start_run_idx + 1)..(start_run_idx + 1), [
                        InternalRun { value, end }, existing]);
                },
            };
        } else {
            let range_to_replace = match (flush_left, flush_right) {
                (true, true) => start_run_idx..(end_run_idx + 1),
                (true, false) =>  start_run_idx..end_run_idx,
                (false, true) =>  (start_run_idx + 1)..(end_run_idx + 1),
                (false, false) => (start_run_idx + 1)..end_run_idx
            };
            self.runs.splice(range_to_replace, [InternalRun { value, end }]);
            if !flush_left {
                self.runs[start_run_idx].end = start - 1;
            }
        }
    }


    /// Removes and returns the element at position index, shifting all elements after it to the left.
    ///
    /// # Panics
    /// Panics if index is out of bounds.
    ///
    /// # Examples
    /// ```
    /// # use rle_vec::RleVec;
    /// let mut rle = RleVec::from(&[1, 1, 1, 1, 2, 1, 1, 4, 4][..]);
    ///
    /// assert_eq!(rle.remove(4), 2);
    /// assert_eq!(rle.runs_len(), 2);
    /// assert_eq!(rle.to_vec(), vec![1, 1, 1, 1, 1, 1, 4, 4]);
    /// ```
    pub fn remove(&mut self, index: u32) -> T {
        let (p, start, end) = self.index_info(index);

        for run in self.runs.range_mut(p..).iter_mut() {
            run.end -= 1;
        }

        // if size of the run is 1
        if end - start == 0 {
            let InternalRun { value, .. } = self.runs.remove(p); // `p + 1` become p
            // if value before and after are equal
            if p > 0 && self.runs_len() > 2 && self.runs[p - 1].value == self.runs[p].value {
                let after_end = self.runs[p].end;
                self.runs[p - 1].end = after_end;
                self.runs.remove(p);
            }
            value
        }
        else { self.runs[p].value.clone() }
    }

    /// Insert a value at the given index.
    ///
    /// Because the positions of the values after the inserted value need to be changed,
    /// the complexity of this function is **O((log n) + 2n)**.
    ///
    /// # Example
    /// ```
    /// # use rle_vec::RleVec;
    /// let mut rle = RleVec::from(&[1, 1, 1, 1, 2, 2, 3][..]);
    ///
    /// assert_eq!(rle[2], 1);
    /// assert_eq!(rle.runs_len(), 3);
    ///
    /// rle.insert(2, 3);
    /// assert_eq!(rle[2], 3);
    /// assert_eq!(rle.runs_len(), 5);
    /// ```
    pub fn insert(&mut self, index: usize, value: T) {
        if index == self.len() {
            return self.push(value);
        }

        let index = u32::try_from(index).unwrap();

        let (p, start, end) = self.index_info(index);
        // increment all run ends from position p
        for run in self.runs.range_mut(p..).iter_mut() {
            run.end += 1;
        }

        if self.runs[p].value == value { return }

        // inserting value can split current run or maybe merge with previous or next
        if index == start {
            // compare to previous run
            if p > 0 && self.runs[p - 1].value == value {
                self.runs[p - 1].end += 1;
            } else {
                self.runs.insert(p, InternalRun { value, end: index });
            }
        } else {
            // split current run
            self.runs[p].end = index - 1;
            self.runs.insert(p + 1, InternalRun { value, end: index });
            let value = self.runs[p].value.clone();
            self.runs.insert(p + 2, InternalRun { value, end: end + 1 });
        }
    }
}

impl<T> Index<usize> for RleVec<T> {
    type Output = T;

    fn index(&self, index: usize) -> &T {
        &self.runs[self.run_index(index.try_into().unwrap())].value
    }
}

impl<T: Clone> Into<Vec<T>> for RleVec<T> {
    fn into(self) -> Vec<T> {
        self.to_vec()
    }
}

impl<'a, T: Eq + Clone> From<&'a [T]> for RleVec<T> {
    fn from(slice: &'a [T]) -> Self {
        if slice.is_empty() {
            return RleVec::new()
        }

        let mut runs = GapBuffer::new();
        let mut last_value = slice[0].clone();
        for (i, v) in slice[1..].iter().enumerate() {
            if *v != last_value {
                runs.push_back(InternalRun{
                    end: i.try_into().unwrap(),
                    value: last_value,
                });
                last_value = v.clone();
            }
        }

        runs.push_back(InternalRun{
            end: (slice.len() - 1).try_into().unwrap(),
            value: last_value,
        });

        RleVec { runs }
    }
}

impl<T: Eq> FromIterator<T> for RleVec<T> {
    fn from_iter<I>(iter: I) -> Self where I: IntoIterator<Item=T> {
        let mut rle = RleVec::new();
        rle.extend(iter);
        rle
    }
}

impl<T: Eq> FromIterator<Run<T>> for RleVec<T> {
    fn from_iter<I>(iter: I) -> Self where I: IntoIterator<Item=Run<T>> {
        let iter = iter.into_iter();
        let (lower, _) = iter.size_hint();

        let mut rle = RleVec::with_capacity(lower);
        rle.extend(iter);
        rle
    }
}

impl<T> Default for RleVec<T> {
    fn default() -> Self {
        RleVec::new()
    }
}

impl<T: Eq> Extend<T> for RleVec<T> {
    fn extend<I>(&mut self, iter: I) where I: IntoIterator<Item=T> {
        let mut iter = iter.into_iter();
        if let Some(next_value) = iter.next() {
            // In order te possibly longer use the last run for extending the run-end we do not use the
            // push function to add values. This gives higher performance to extending the RleVec
            // with data consisting of large runs.
            let (pop, end) = if let Some(last_run) = self.runs_last() {
                if last_run.value == next_value {
                    (true, last_run.end + 1)
                } else {
                    (false, last_run.end + 1)
                }
            } else {
                (false, 0)
            };

            let mut rle_last = if pop {
                let mut run = self.runs.pop_back().unwrap();
                run.end = end;
                run
            } else {
                InternalRun { value: next_value, end }
            };

            for value in iter {
                if value != rle_last.value {
                    let next_end = rle_last.end;
                    self.runs.push_back(rle_last);
                    rle_last = InternalRun { value, end: next_end };
                }
                rle_last.end += 1;
            }
            self.runs.push_back(rle_last);
        }
    }
}

impl<T: Eq> Extend<Run<T>> for RleVec<T> {
    fn extend<I>(&mut self, iter: I) where I: IntoIterator<Item=Run<T>> {
<<<<<<< HEAD
        for Run{ len, value } in iter {
            self.push_n(len.try_into().unwrap(), value)
=======
        for Run{ start: _, len, value } in iter {
            self.push_n(len, value)
>>>>>>> af821ffb
        }
    }
}

impl io::Write for RleVec<u8> {
    fn write(&mut self, buf: &[u8]) -> io::Result<usize> {
        self.extend(buf.iter().cloned());
        Ok(buf.len())
    }

    fn write_all(&mut self, buf: &[u8]) -> io::Result<()> {
        self.extend(buf.iter().cloned());
        Ok( () )
    }

    fn flush(&mut self) -> io::Result<()> { Ok( () ) }
}

/// Immutable `RelVec` iterator over references of values.
///
/// Can be obtained from the [`iter`](struct.RleVec.html#method.iter) or the `into_iter` methods.
///
/// # Example
/// ```
/// # use rle_vec::RleVec;
/// let rle = RleVec::from(&[1, 1, 1, 1, 2, 2, 3][..]);
///
/// let mut iterator = rle.iter();
/// assert_eq!(iterator.next(), Some(&1));
/// assert_eq!(iterator.next(), Some(&1));
/// assert_eq!(iterator.next(), Some(&1));
/// assert_eq!(iterator.next(), Some(&1));
/// assert_eq!(iterator.next(), Some(&2));
/// assert_eq!(iterator.next(), Some(&2));
/// assert_eq!(iterator.next(), Some(&3));
/// assert_eq!(iterator.next(), None);
/// ```
pub struct Iter<'a, T: 'a> {
    rle: &'a RleVec<T>,
    run_index: u32,
    index: u32,
    index_back: u32,
    run_index_back: u32,
}

impl<'a, T: 'a> IntoIterator for &'a RleVec<T> {
    type Item = &'a T;
    type IntoIter = Iter<'a, T>;

    fn into_iter(self) -> Self::IntoIter {
        Iter {
            rle: self,
            run_index: 0,
            index: 0,
            run_index_back: self.runs.len().saturating_sub(1).try_into().unwrap(),
            index_back: self.len().try_into().unwrap(), // starts out of range
        }
    }
}

impl<'a, T: 'a> Iterator for Iter<'a, T> {
    type Item = &'a T;

    fn next(&mut self) -> Option<Self::Item> {
        if self.index == self.index_back {
            return None
        }
        let run = &self.rle.runs[self.run_index.try_into().unwrap()];
        self.index += 1;
        if self.index > run.end {
            self.run_index += 1;
        }
        Some(&run.value)
    }

    fn size_hint(&self) -> (usize, Option<usize>) {
        let len = self.rle.len() - usize::try_from(self.index).unwrap();
        (len, Some(len))
    }

    fn count(self) -> usize {
        // thanks to the ExactSizeIterator impl
        self.len()
    }

    fn last(self) -> Option<Self::Item> {
        if self.index == u32::try_from(self.rle.len()).unwrap() {
            return None
        }
        self.rle.last()
    }

    fn nth(&mut self, n: usize) -> Option<Self::Item> {
        let rle_len_u32 = u32::try_from(self.rle.len()).unwrap();
        self.index = cmp::min(self.index + u32::try_from(n).unwrap(), rle_len_u32);
        let new_run_index = if self.index < rle_len_u32 {
            self.rle.run_index(self.index)
        } else {
            self.rle.runs.len() - 1
        };
        self.run_index = new_run_index.try_into().unwrap();
        self.next()
    }
}

impl<'a, T: 'a> ExactSizeIterator for Iter<'a, T> { }

impl<'a, T: 'a> DoubleEndedIterator for Iter<'a, T> {
    fn next_back(&mut self) -> Option<Self::Item> {
        if self.index_back == self.index {
            return None
        }
        self.index_back -= 1;
        if self.run_index_back > 0 && self.index_back <= self.rle.runs[(self.run_index_back - 1).try_into().unwrap()].end {
            self.run_index_back -= 1;
        }
        Some(&self.rle.runs[self.run_index_back.try_into().unwrap()].value)
    }
}

/// Immutable `RelVec` iterator over runs.
///
/// Can be obtained from the [`runs`](struct.RleVec.html#method.runs) method.
/// Because internally runs are stored using the end values a new Run is
/// allocated in each iteration.
///
/// # Example
/// ```
/// # use rle_vec::{RleVec, Run};
/// let rle = RleVec::from(&[1, 1, 1, 1, 2, 2, 3][..]);
///
/// let mut iterator = rle.runs();
/// assert_eq!(iterator.next(), Some(Run{ start: 0, len: 4, value: &1 }));
/// assert_eq!(iterator.next(), Some(Run{ start: 4, len: 2, value: &2 }));
/// assert_eq!(iterator.next(), Some(Run{ start: 6, len: 1, value: &3 }));
/// assert_eq!(iterator.next(), None);
/// ```
pub struct Runs<'a, T:'a> {
    rle: &'a RleVec<T>,
    run_index: usize,
    last_end: u32,
}

impl<'a, T: 'a> Iterator for Runs<'a, T> {
    type Item = Run<&'a T>;

    fn next(&mut self) -> Option<Self::Item> {
        if self.run_index == self.rle.runs.len() {
            return None
        }
        let start = if self.run_index == 0 {
            0
        } else {
            self.last_end
        };
        let &InternalRun { ref value, end } = self.rle.runs.index(self.run_index);
        let len = end - self.last_end + 1;
        self.run_index += 1;
        self.last_end = end + 1;
        Some(Run { start, len, value })
    }

    fn size_hint(&self) -> (usize, Option<usize>) {
        let len = self.rle.runs.len() - self.run_index;
        (len, Some(len))
    }

    fn count(self) -> usize {
        // thanks to the ExactSizeIterator impl
        self.len()
    }

    fn last(self) -> Option<Self::Item> {
        if self.run_index == self.rle.runs.len() {
            return None
        }
        self.rle.last_run()
    }

    fn nth(&mut self, n: usize) -> Option<Self::Item> {
        self.run_index = cmp::min(self.run_index + n, self.rle.runs.len());
        self.last_end = if self.run_index != 0 {
            self.rle.runs[self.run_index - 1].end + 1
        } else { 0 };
        self.next()
    }
}

impl<'a, T: 'a> ExactSizeIterator for Runs<'a, T> { }

#[cfg(feature = "serde")]
struct GapBufferVisitor<T> {
    _marker: PhantomData<T>,
}

#[cfg(feature = "serde")]
impl<'de, T> serde::de::Visitor<'de> for GapBufferVisitor<T>
where
    T: serde::Deserialize<'de>
{
    type Value = GapBuffer<T>;

    fn expecting(&self, formatter: &mut std::fmt::Formatter) -> std::fmt::Result {
        formatter.write_str("a GapBuffer")
    }

    fn visit_seq<A>(self, mut seq: A) -> Result<GapBuffer<T>, A::Error>
    where
        A: serde::de::SeqAccess<'de>,
    {
        let mut vec = GapBuffer::new();
        while let Some(value) = seq.next_element()? {
            vec.push_back(value);
        }
        Ok(vec)
    }
}

#[cfg(feature = "serde")]
fn deserialize_gapbuf<'de, T, D>(deserializer: D) -> Result<GapBuffer<T>, D::Error>
where
    T: serde::Deserialize<'de>,
    D: serde::Deserializer<'de>,
{
    deserializer.deserialize_seq(GapBufferVisitor { _marker: PhantomData })
}

#[cfg(feature = "serde")]
fn serialize_gapbuf<T, S>(value: &GapBuffer<T>, serializer: S) -> Result<S::Ok, S::Error>
where
    T: serde::Serialize,
    S: serde::Serializer,
{
    use serde::ser::SerializeSeq;

    let mut seq = serializer.serialize_seq(Some(value.len()))?;
    for element in value.iter() {
        seq.serialize_element(element)?;
    }
    seq.end()
}

#[cfg(test)]
mod tests {
    use super::*;

    #[test]
    fn rare_usage() {
        // from slice

        let rle: RleVec<i32> = RleVec::from(&[][..]);
        assert_eq!(rle.to_vec(), vec![]);
        let runs: Vec<_> = rle.runs().collect();
        assert_eq!(runs, vec![]);

        let rle: RleVec<i32> = RleVec::from(&[1][..]);
        assert_eq!(rle.to_vec(), vec![1]);
        let runs: Vec<_> = rle.runs().collect();
        assert_eq!(runs, vec![Run{ start: 0, len: 1, value: &1 }]);

        let rle: RleVec<i32> = RleVec::from(&[1, 2][..]);
        assert_eq!(rle.to_vec(), vec![1, 2]);
        let runs: Vec<_> = rle.runs().collect();
        assert_eq!(runs, vec![Run{ start: 0, len: 1, value: &1 }, Run { start: 1, len: 1, value: &2 }]);

        let rle: RleVec<i32> = RleVec::from(&[1, 1][..]);
        assert_eq!(rle.to_vec(), vec![1, 1]);
        let runs: Vec<_> = rle.runs().collect();
        assert_eq!(runs, vec![Run{ start: 0, len: 2, value: &1 }]);

        // from iter

        let rle: RleVec<i32> = RleVec::from_iter(0..0);
        assert_eq!(rle.to_vec(), vec![]);
        let runs: Vec<_> = rle.runs().collect();
        assert_eq!(runs, vec![]);

        let rle: RleVec<i32> = RleVec::from_iter(1..2);
        assert_eq!(rle.to_vec(), vec![1]);
        let runs: Vec<_> = rle.runs().collect();
        assert_eq!(runs, vec![Run{ start: 0, len: 1, value: &1 }]);

        let rle: RleVec<i32> = RleVec::from_iter(1..3);
        assert_eq!(rle.to_vec(), vec![1, 2]);
        let runs: Vec<_> = rle.runs().collect();
        assert_eq!(runs, vec![Run{ start: 0, len: 1, value: &1 }, Run { start: 1, len: 1, value: &2 }]);

        use std::iter::repeat;
        let rle: RleVec<i32> = RleVec::from_iter(repeat(1).take(2));
        assert_eq!(rle.to_vec(), vec![1, 1]);
        let runs: Vec<_> = rle.runs().collect();
        assert_eq!(runs, vec![Run{ start: 0, len: 2, value: &1 }]);
    }

    #[test]
    fn basic_usage() {
        let mut rle = RleVec::<i64>::new();
        rle.push(1);
        rle.push(1);
        rle.push(1);
        rle.push(1);
        rle.push(2);
        rle.push(2);
        rle.push(2);
        rle.push(3);
        rle.push(3);
        rle.push(4);
        assert_eq!(rle.len(), 10);
        assert_eq!(rle.runs_len(), 4);

        rle.push_n(3, 4);
        assert_eq!(rle.len(), 13);
        assert_eq!(rle.runs_len(), 4);
        assert_eq!(rle.last(), Some(&4));
        rle.push_n(3, 5);
        assert_eq!(rle.len(), 16);
        assert_eq!(rle.runs_len(), 5);
        assert_eq!(rle.last(), Some(&5));
        assert_eq!(rle.last_run(), Some(Run {start: 13, value: &5, len: 3}));
        rle.clear();
        assert_eq!(rle.len(), 0);
        assert_eq!(rle.runs_len(), 0);
        assert_eq!(rle.last(), None);
        assert_eq!(rle.last_run(), None);

        let mut rle = RleVec::default();
        rle.push(1);
        assert_eq!(rle.len(), 1);
    }

    #[test]
    fn setting_values() {
        let mut rle = RleVec::<i64>::new();
        rle.push(1);
        rle.set(0, 10);
        assert_eq!(rle.len(), 1);
        assert_eq!(rle.runs_len(), 1);
        assert_eq!(rle[0], 10);

        let mut rle = RleVec::from(&[1, 1, 1, 1, 2, 2, 2, 3, 3, 4, 5][..]);
        assert_eq!(rle.to_vec(), vec![1,1,1,1,2,2,2,3,3,4, 5]);

        //set no change
        //run size > 1
        rle.set(0, 1);
        assert_eq!(rle.to_vec(), vec![1,1,1,1,2,2,2,3,3,4, 5]);
        rle.set(2, 1);
        assert_eq!(rle.to_vec(), vec![1,1,1,1,2,2,2,3,3,4, 5]);
        rle.set(4, 2);
        assert_eq!(rle.to_vec(), vec![1,1,1,1,2,2,2,3,3,4, 5]);
        rle.set(6, 2);
        assert_eq!(rle.to_vec(), vec![1,1,1,1,2,2,2,3,3,4, 5]);
        //run size == 1
        rle.set(9, 4);
        assert_eq!(rle.to_vec(), vec![1,1,1,1,2,2,2,3,3,4, 5]);
        rle.set(10, 5);
        assert_eq!(rle.to_vec(), vec![1,1,1,1,2,2,2,3,3,4, 5]);

        //set change no joins
        //run size > 1
        rle.set(0, 2);
        assert_eq!(rle.to_vec(), vec![2,1,1,1,2,2,2,3,3,4, 5]);
        rle.set(2, 2);
        assert_eq!(rle.to_vec(), vec![2,1,2,1,2,2,2,3,3,4, 5]);
        rle.set(4, 3);
        assert_eq!(rle.to_vec(), vec![2,1,2,1,3,2,2,3,3,4, 5]);
        rle.set(8, 7);
        assert_eq!(rle.to_vec(), vec![2,1,2,1,3,2,2,3,7,4, 5]);
        //run size == 1
        rle.set(0, 3);
        assert_eq!(rle.to_vec(), vec![3,1,2,1,3,2,2,3,7,4, 5]);
        rle.set(3, 4);
        assert_eq!(rle.to_vec(), vec![3,1,2,4,3,2,2,3,7,4, 5]);
        rle.set(10, 7);
        assert_eq!(rle.to_vec(), vec![3,1,2,4,3,2,2,3,7,4, 7]);
        assert_eq!(rle.runs_len(), 10);

        //set change, with join
        rle.set(0, 1);
        assert_eq!(rle.to_vec(), vec![1,1,2,4,3,2,2,3,7,4, 7]);
        assert_eq!(rle.runs_len(), 9);
        rle.set(5, 3);
        assert_eq!(rle.runs_len(), 9);
        rle.set(6, 3);
        assert_eq!(rle.to_vec(), vec![1,1,2,4,3,3,3,3,7,4, 7]);
        assert_eq!(rle.runs_len(), 7);
        rle.set(10, 4);
        assert_eq!(rle.to_vec(), vec![1,1,2,4,3,3,3,3,7,4, 4]);
        assert_eq!(rle.runs_len(), 6);
    }

    #[test]
    fn set_ranges() {
        let mut rle = RleVec::from(&[1, 1, 2, 2, 3][..]);
        rle.set_range(3, 2, 4);
        assert_eq!(rle.to_vec(), vec![1, 1, 2, 4, 4]);
        assert_postconditions(&rle);
        rle.set_range(0, 1, 0);
        assert_eq!(rle.to_vec(), vec![0, 1, 2, 4, 4]);
        assert_postconditions(&rle);
        rle.set_range(0, 2, 2);
        assert_eq!(rle.to_vec(), vec![2, 2, 2, 4, 4]);
        assert_postconditions(&rle);
        rle.set_range(0, 2, 1);
        assert_eq!(rle.to_vec(), vec![1, 1, 2, 4, 4]);
        assert_postconditions(&rle);
        rle.set_range(2, 2, 3);
        assert_eq!(rle.to_vec(), vec![1, 1, 3, 3, 4]);
        assert_postconditions(&rle);
        rle.set_range(4, 1, 3);
        assert_eq!(rle.to_vec(), vec![1, 1, 3, 3, 3]);
        assert_postconditions(&rle);
        rle.set_range(0, 5, 0);
        assert_eq!(rle.to_vec(), vec![0, 0, 0, 0, 0]);
        assert_postconditions(&rle);
        rle.set_range(1, 2, 1);
        assert_eq!(rle.to_vec(), vec![0, 1, 1, 0, 0]);
        assert_postconditions(&rle);
        rle.set_range(4, 1, 2);
        assert_eq!(rle.to_vec(), vec![0, 1, 1, 0, 2]);
        assert_postconditions(&rle);
        rle.set_range(1, 2, 0);
        assert_eq!(rle.to_vec(), vec![0, 0, 0, 0, 2]);
        assert_postconditions(&rle);
        rle.set_range(4, 1, 0);
        assert_eq!(rle.to_vec(), vec![0, 0, 0, 0, 0]);
        assert_postconditions(&rle);

        let mut rle2 = RleVec::from(&[0, 1, 2, 3, 3][..]);
        rle2.set_range(3, 2, 2);
        assert_eq!(rle2.to_vec(), vec![0, 1, 2, 2, 2]);
        assert_postconditions(&rle2);
        rle2.set_range(2, 3, 3);
        assert_eq!(rle2.to_vec(), vec![0, 1, 3, 3, 3]);
        assert_postconditions(&rle2);
        rle2.set_range(3, 2, 4);
        assert_eq!(rle2.to_vec(), vec![0, 1, 3, 4, 4]);
        assert_postconditions(&rle2);
    }

    fn assert_postconditions<T: Eq>(rle: &RleVec<T>) {
        assert!(rle.runs[0].end < rle.len().try_into().unwrap());
        for i in 1..rle.runs.len() {
            assert!(rle.runs[i].end < rle.len().try_into().unwrap());
            assert!(rle.runs[i - 1].end < rle.runs[i].end);
            assert!(rle.runs[i - 1].value != rle.runs[i].value);
        }
    }

    #[test]
    fn set_single_value_range_matches_set() {
        let rle = RleVec::from(&[1, 1, 2, 2, 3][..]);
        for i in 0..rle.len() {
            let mut rle2 = rle.clone();
            let mut rle3 = rle.clone();
            rle2.set_range(u32::try_from(i).unwrap(), 1, 4);
            rle3.set(i, 4);
            assert_eq!(rle2.to_vec(), rle3.to_vec());
        }
    }

    #[test]
    fn removing_values() {
        let mut rle = RleVec::from(&[1, 1, 1, 1, 1, 2, 1, 1, 1, 4, 4, 3, 3][..]);
        assert_eq!(rle.len(), 13);
        assert_eq!(rle.runs_len(), 5);

        let value = rle.remove(5);
        assert_eq!(value, 2);
        assert_eq!(rle.len(), 12);
        assert_eq!(rle.runs_len(), 3);
        assert_eq!(rle.to_vec(), vec![1, 1, 1, 1, 1, 1, 1, 1, 4, 4, 3, 3]);

        let value = rle.remove(7);
        assert_eq!(value, 1);
        assert_eq!(rle.len(), 11);
        assert_eq!(rle.runs_len(), 3);
        assert_eq!(rle.to_vec(), vec![1, 1, 1, 1, 1, 1, 1, 4, 4, 3, 3]);

        let value = rle.remove(10);
        assert_eq!(value, 3);
        assert_eq!(rle.len(), 10);
        assert_eq!(rle.runs_len(), 3);
        assert_eq!(rle.to_vec(), vec![1, 1, 1, 1, 1, 1, 1, 4, 4, 3]);
    }

    #[test]
    fn inserting_values() {
        let mut v = vec![0,0,0,1,1,1,1,1,1,1,3,3,1,0,99,99,9];
        let mut rle = RleVec::from(&v[..]);
        rle.insert(0,1);
        v.insert(0,1);
        assert_eq!((0..rle.len()).map(|i| rle[i]).collect::<Vec<_>>(), v);
        assert_eq!(rle.len(),18);
        rle.insert(18,9);
        v.insert(18,9);
        assert_eq!((0..rle.len()).map(|i| rle[i]).collect::<Vec<_>>(), v);
        rle.insert(19,10);
        v.insert(19,10);
        assert_eq!((0..rle.len()).map(|i| rle[i]).collect::<Vec<_>>(), v);

        rle.insert(2,0);
        v.insert(2,0);
        assert_eq!((0..rle.len()).map(|i| rle[i]).collect::<Vec<_>>(), v);
        assert_eq!(rle.runs_len(), 9);

        rle.insert(8,0);
        v.insert(8,0);
        assert_eq!((0..rle.len()).map(|i| rle[i]).collect::<Vec<_>>(), v);
        assert_eq!(rle.runs_len(), 11);

        rle.insert(13,4);
        v.insert(13,4);
        assert_eq!((0..rle.len()).map(|i| rle[i]).collect::<Vec<_>>(), v);
        assert_eq!(rle.runs_len(), 12);

        let v = vec![0,0,0,1,1,1,1,2,2,3];
        let mut rle: RleVec<_> = v.into_iter().collect();
        rle.set(1,2);
        assert_eq!(rle.iter().cloned().collect::<Vec<_>>(), vec![0,2,0,1,1,1,1,2,2,3]);
        rle.insert(4,4);
        assert_eq!(rle.iter().cloned().collect::<Vec<_>>(), vec![0,2,0,1,4,1,1,1,2,2,3]);
        rle.insert(7,1);
        assert_eq!(rle.iter().cloned().collect::<Vec<_>>(), vec![0,2,0,1,4,1,1,1,1,2,2,3]);
        rle.insert(8,8);
        assert_eq!(rle.iter().cloned().collect::<Vec<_>>(), vec![0,2,0,1,4,1,1,1,8,1,2,2,3]);
    }

    #[test]
    fn from_slice() {
        let v = vec![0,0,0,1,1,1,1,1,1,1,3,3,1,0,99,99,9];
        let rle = RleVec::from(&v[..]);
        assert_eq!((0..v.len()).map(|i| rle[i]).collect::<Vec<_>>(), v);
        assert_eq!(rle.len(),17);

        let v2: Vec<_> = rle.into();
        assert_eq!(v2,v);
    }

    #[test]
    fn iterators() {
        let v = vec![0,0,0,1,1,1,1,1,1,1,3,3,123,0,90,90,99];
        let rle = v.iter().cloned().collect::<RleVec<_>>();
        assert_eq!((0..v.len()).map(|i| rle[i]).collect::<Vec<_>>(), v);
        assert_eq!(rle.len(), 17);

        assert_eq!(rle.iter().cloned().collect::<Vec<_>>(), v);
        assert_eq!(RleVec::<i64>::new().iter().next(), None);

        let v2 = (0..100).collect::<Vec<usize>>();
        let rle2 = v2.iter().cloned().collect::<RleVec<_>>();
        assert_eq!(rle2.iter().cloned().collect::<Vec<_>>(), v2);
        assert_eq!(rle2.iter().skip(0).cloned().collect::<Vec<_>>(), v2);

        assert_eq!(rle2.iter().nth(0), Some(&0));
        assert_eq!(rle2.iter().nth(5), Some(&5));
        assert_eq!(rle2.iter().nth(99), Some(&99));
        assert_eq!(rle2.iter().nth(100), None);
        let mut it = rle2.iter();
        it.nth(0);
        assert_eq!(it.nth(0), Some(&1));

        assert_eq!(rle.iter().nth(3), Some(&1));
        assert_eq!(rle.iter().nth(14), Some(&90));
        assert_eq!(rle.iter().nth(15), Some(&90));

        assert_eq!(rle.iter().skip(2).next(), Some(&0));
        assert_eq!(rle.iter().skip(3).next(), Some(&1));

        assert_eq!(rle.iter().max(), Some(&123));
        assert_eq!(rle.iter().min(), Some(&0));
        assert_eq!(rle.iter().skip(13).max(), Some(&99));
        assert_eq!(rle.iter().skip(13).min(), Some(&0));
        assert_eq!(rle.iter().skip(13).take(2).max(), Some(&90));
        assert_eq!(rle.iter().skip(13).take(2).min(), Some(&0));

        assert_eq!(rle.iter().count(), 17);
        assert_eq!(rle.iter().skip(10).last(), Some(&99));
        assert_eq!(rle.iter().skip(30).last(), None);

        //runiters
        assert_eq!(rle.runs().map(|r| r.value).collect::<Vec<_>>(), vec![&0,&1,&3,&123,&0,&90,&99]);
        assert_eq!(rle.runs().map(|r| r.len).collect::<Vec<_>>(), vec![3,7,2,1,1,2,1]);

        let mut copy = RleVec::new();
        for r in rle.runs() {
            copy.push_n(r.len, r.value.clone());
        }
        assert_eq!(copy.iter().cloned().collect::<Vec<_>>(), v);
        let copy2: RleVec<i32> = rle.runs().map(|r| Run { start: r.start, value: r.value.clone(), len: r.len }).collect();
        assert_eq!(copy2.iter().cloned().collect::<Vec<_>>(), v);
    }

    #[test]
    fn back_iterators() {
        let rle = RleVec::from(&[0,1,1,3,3,9,99][..]);

        // only next_back()
        let mut iter = rle.iter();
        assert_eq!(iter.next_back(), Some(&99));
        assert_eq!(iter.next_back(), Some(&9));
        assert_eq!(iter.next_back(), Some(&3));
        assert_eq!(iter.next_back(), Some(&3));
        assert_eq!(iter.next_back(), Some(&1));
        assert_eq!(iter.next_back(), Some(&1));
        assert_eq!(iter.next_back(), Some(&0));
        assert_eq!(iter.next_back(), None);

        // next_back() combine with next()
        let mut iter = rle.iter();
        assert_eq!(iter.next_back(), Some(&99));
        assert_eq!(iter.next(),      Some(&0));
        assert_eq!(iter.next(),      Some(&1));
        assert_eq!(iter.next_back(), Some(&9));
        assert_eq!(iter.next_back(), Some(&3));
        assert_eq!(iter.next_back(), Some(&3));
        assert_eq!(iter.next(),      Some(&1));
        assert_eq!(iter.next_back(), None);
        assert_eq!(iter.next(),      None);

        // rare usages of next_back() combine with next()
        let rle = RleVec::from(&[0][..]);
        let mut iter = rle.iter();
        assert_eq!(iter.next_back(), Some(&0));
        assert_eq!(iter.next(),      None);

        let rle = RleVec::<i32>::from(&[][..]);
        let mut iter = rle.iter();
        assert_eq!(iter.next_back(), None);
        assert_eq!(iter.next(),      None);
    }

    #[test]
    fn run_iters() {
        let rle = RleVec::from(&[1,1,1,1,1,2,2,2,2,3,3,3,5,5,5,5][..]);

        let mut iterator = rle.runs();

        assert_eq!(iterator.next(), Some(Run{ start: 0,  len: 5, value: &1 }));
        assert_eq!(iterator.next(), Some(Run{ start: 5,  len: 4, value: &2 }));
        assert_eq!(iterator.next(), Some(Run{ start: 9,  len: 3, value: &3 }));
        assert_eq!(iterator.next(), Some(Run{ start: 12, len: 4, value: &5 }));
        assert_eq!(iterator.next(), None);
        assert_eq!(iterator.next(), None);

        let mut iterator = rle.runs();

        assert_eq!(iterator.nth(0), Some(Run{ start: 0,  len: 5, value: &1 }));
        assert_eq!(iterator.nth(0), Some(Run{ start: 5,  len: 4, value: &2 }));
        assert_eq!(iterator.nth(0), Some(Run{ start: 9,  len: 3, value: &3 }));
        assert_eq!(iterator.nth(0), Some(Run{ start: 12, len: 4, value: &5 }));
        assert_eq!(iterator.nth(0), None);

        let mut iterator = rle.runs();

        assert_eq!(iterator.nth(0), Some(Run{ start: 0,  len: 5, value: &1 }));
        assert_eq!(iterator.nth(1), Some(Run{ start: 9,  len: 3, value: &3 }));
        assert_eq!(iterator.nth(0), Some(Run{ start: 12, len: 4, value: &5 }));
        assert_eq!(iterator.nth(0), None);

        assert_eq!(rle.runs().count(), 4);
        assert_eq!(rle.runs().last(), Some(Run{ start: 12, len: 4, value: &5 }));
        assert_eq!(rle.runs().skip(10).last(), None);

    }

    #[test]
    fn starts_ends() {
        let v = vec![0,0,0,1,1,1,1,1,1,1,3,3,1,0,99,99,9];
        let rle = v.iter().cloned().collect::<RleVec<_>>();
        assert_eq!(rle.starts(), vec![0,3,10,12,13,14,16]);
        assert_eq!(rle.ends(),   vec![2,9,11,12,13,15,16]);

        let rle = RleVec::<i64>::new();
        assert!(rle.starts().is_empty());
        assert!(rle.ends().is_empty());
    }

    #[test]
    fn write_trait() {
        use std::io::Write;
        let data_in = vec![1, 1, 1, 1, 1, 2, 2, 2, 3, 3, 3];
        let mut rle = RleVec::new();
        rle.write_all(data_in.as_slice()).unwrap();
        assert_eq!(rle.runs_len(),3);
        assert_eq!(rle.len(),11);

        rle.write(&data_in[6..]).unwrap();
        assert_eq!(rle.runs_len(),5);
        assert_eq!(rle.len(),16);

        rle.write(&[3,3,3]).unwrap();
        assert_eq!(rle.runs_len(),5);
        assert_eq!(rle.len(),19);
    }
}<|MERGE_RESOLUTION|>--- conflicted
+++ resolved
@@ -148,7 +148,7 @@
 #[derive(Debug, Clone, Eq, PartialEq, Ord, PartialOrd, Hash)]
 pub struct Run<T> {
     /// The index of the first value in this run. 
-    pub start: usize,
+    pub start: u32,
     /// The length of this run.
     pub len: u32,
     /// The value of this run.
@@ -929,13 +929,8 @@
 
 impl<T: Eq> Extend<Run<T>> for RleVec<T> {
     fn extend<I>(&mut self, iter: I) where I: IntoIterator<Item=Run<T>> {
-<<<<<<< HEAD
-        for Run{ len, value } in iter {
-            self.push_n(len.try_into().unwrap(), value)
-=======
         for Run{ start: _, len, value } in iter {
             self.push_n(len, value)
->>>>>>> af821ffb
         }
     }
 }
